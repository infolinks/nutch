--- conflicted
+++ resolved
@@ -37,32 +37,16 @@
      <ant dir="lib-xml" target="deploy"/>
      <ant dir="microformats-reltag" target="deploy"/>
      <ant dir="nutch-extensionpoints" target="deploy"/>
-<<<<<<< HEAD
-     <ant dir="protocol-file" target="deploy"/>
-=======
->>>>>>> fc6a7f5e
      <ant dir="protocol-ftp" target="deploy"/>
      <ant dir="protocol-file" target="deploy"/>
      <ant dir="protocol-http" target="deploy"/>
      <ant dir="protocol-httpclient" target="deploy"/>
-<<<<<<< HEAD
-     <ant dir="parse-ext" target="deploy"/>
-     <ant dir="parse-js" target="deploy"/>
-     <ant dir="parse-html" target="deploy"/>
-     <ant dir="parse-rss" target="deploy"/>
-     <ant dir="parse-swf" target="deploy"/>
-     <ant dir="parse-tika" target="deploy"/>
-     <ant dir="parse-zip" target="deploy"/>
-     <ant dir="scoring-opic" target="deploy"/>
-     <ant dir="scoring-link" target="deploy"/>
-=======
      <ant dir="parse-js" target="deploy"/>
      <ant dir="parse-html" target="deploy"/>
      <ant dir="parse-rss" target="deploy"/>
      <ant dir="parse-tika" target="deploy"/>
      <ant dir="scoring-link" target="deploy"/>
      <ant dir="scoring-opic" target="deploy"/>
->>>>>>> fc6a7f5e
      <ant dir="subcollection" target="deploy"/>
      <ant dir="tld" target="deploy"/>
      <ant dir="urlfilter-automaton" target="deploy"/>
@@ -94,20 +78,7 @@
      <ant dir="parse-rss" target="test"/>
      <ant dir="index-more" target="test"/>
      <ant dir="languageidentifier" target="test"/>
-<<<<<<< HEAD
-     <ant dir="lib-http" target="test"/>
      <ant dir="protocol-httpclient" target="test"/>
-     <!--ant dir="parse-ext" target="test"/-->
-     <ant dir="parse-rss" target="test"/>
-     <ant dir="feed" target="test"/>
-     <ant dir="parse-html" target="test"/>
-     <ant dir="parse-swf" target="test"/>
-     <ant dir="parse-tika" target="test"/>
-     <ant dir="parse-zip" target="test"/>
-     <ant dir="subcollection" target="test"/>
-=======
-     <ant dir="protocol-httpclient" target="test"/>
->>>>>>> fc6a7f5e
      <ant dir="urlfilter-automaton" target="test"/>
      <ant dir="urlfilter-domain" target="test" />
      <ant dir="urlfilter-regex" target="test"/>
@@ -137,22 +108,11 @@
     <ant dir="index-more" target="clean"/>
     <ant dir="languageidentifier" target="clean"/>
     <ant dir="lib-http" target="clean"/>
-<<<<<<< HEAD
-    <ant dir="lib-lucene-analyzers" target="clean"/>
-=======
->>>>>>> fc6a7f5e
     <ant dir="lib-nekohtml" target="clean"/>
     <ant dir="lib-regex-filter" target="clean"/>
     <ant dir="lib-xml" target="clean"/>
     <ant dir="microformats-reltag" target="clean"/>
     <ant dir="nutch-extensionpoints" target="clean"/>
-<<<<<<< HEAD
-    <ant dir="protocol-file" target="clean"/>
-    <ant dir="protocol-ftp" target="clean"/>
-    <ant dir="protocol-http" target="clean"/>
-    <ant dir="protocol-httpclient" target="clean"/>
-=======
->>>>>>> fc6a7f5e
     <ant dir="parse-ext" target="clean"/>
     <ant dir="parse-js" target="clean"/>
     <ant dir="parse-html" target="clean"/>
@@ -160,17 +120,12 @@
     <ant dir="parse-swf" target="clean"/>
     <ant dir="parse-tika" target="clean"/>
     <ant dir="parse-zip" target="clean"/>
-<<<<<<< HEAD
-    <ant dir="scoring-opic" target="clean"/>
-    <ant dir="scoring-link" target="clean"/>
-=======
     <ant dir="protocol-file" target="clean"/>
     <ant dir="protocol-ftp" target="clean"/>
     <ant dir="protocol-httpclient" target="clean"/>
     <ant dir="protocol-http" target="clean"/>
     <ant dir="scoring-link" target="clean"/>
     <ant dir="scoring-opic" target="clean"/>
->>>>>>> fc6a7f5e
     <ant dir="subcollection" target="clean"/>
     <ant dir="tld" target="clean"/>
     <ant dir="urlfilter-automaton" target="clean"/>
