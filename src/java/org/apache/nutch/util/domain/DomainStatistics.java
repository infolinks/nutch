--- conflicted
+++ resolved
@@ -24,225 +24,32 @@
 
 import org.slf4j.Logger;
 import org.slf4j.LoggerFactory;
-<<<<<<< HEAD
-import org.apache.gora.mapreduce.GoraMapper;
-import org.apache.gora.query.Query;
-import org.apache.gora.store.DataStore;
-=======
->>>>>>> caa378ba
 import org.apache.hadoop.conf.Configuration;
-import org.apache.hadoop.conf.Configured;
 import org.apache.hadoop.fs.Path;
 import org.apache.hadoop.io.LongWritable;
 import org.apache.hadoop.io.Text;
+import org.apache.hadoop.mapred.FileInputFormat;
+import org.apache.hadoop.mapred.FileOutputFormat;
 import org.apache.hadoop.mapred.JobClient;
+import org.apache.hadoop.mapred.JobConf;
+import org.apache.hadoop.mapred.MapReduceBase;
+import org.apache.hadoop.mapred.Mapper;
 import org.apache.hadoop.mapred.OutputCollector;
+import org.apache.hadoop.mapred.Reducer;
 import org.apache.hadoop.mapred.Reporter;
-import org.apache.hadoop.mapreduce.Mapper;
-import org.apache.hadoop.mapreduce.Reducer;
-import org.apache.hadoop.mapreduce.lib.output.FileOutputFormat;
-import org.apache.hadoop.mapreduce.lib.output.TextOutputFormat;
-import org.apache.hadoop.mapreduce.Job;
-import org.apache.hadoop.mapreduce.Mapper.Context;
+import org.apache.hadoop.mapred.SequenceFileInputFormat;
+import org.apache.hadoop.mapred.TextOutputFormat;
 import org.apache.hadoop.util.Tool;
 import org.apache.hadoop.util.ToolRunner;
-import org.apache.nutch.crawl.CrawlStatus;
-import org.apache.nutch.crawl.WebTableReader.WebTableRegexMapper;
-import org.apache.nutch.storage.StorageUtils;
-import org.apache.nutch.storage.WebPage;
+import org.apache.nutch.crawl.CrawlDatum;
 import org.apache.nutch.util.NutchConfiguration;
 import org.apache.nutch.util.NutchJob;
-import org.apache.nutch.util.NutchJobConf;
-import org.apache.nutch.util.TableUtil;
 import org.apache.nutch.util.TimingUtil;
 import org.apache.nutch.util.URLUtil;
 
 /**
- * Extracts some very basic statistics about domains from the crawldb
+ * Extracts some very basic statistics about domains from the crawldb 
  */
-<<<<<<< HEAD
-public class DomainStatistics extends Configured implements Tool {
-
-	private static final Logger LOG = LoggerFactory.getLogger(DomainStatistics.class);
-
-	private static final Text FETCHED_TEXT = new Text("FETCHED");
-	private static final Text NOT_FETCHED_TEXT = new Text("NOT_FETCHED");
-
-	public static enum MyCounter {
-		FETCHED, NOT_FETCHED, EMPTY_RESULT
-	};
-
-	private static final int MODE_HOST = 1;
-	private static final int MODE_DOMAIN = 2;
-	private static final int MODE_SUFFIX = 3;
-
-	private Configuration conf;
-
-	public int run(String[] args) throws IOException, ClassNotFoundException,
-			InterruptedException {
-		if (args.length < 3) {
-			System.out
-					.println("usage: DomainStatistics outDir host|domain|suffix [numOfReducer]");
-			return 1;
-		}
-		String outputDir = args[0];
-		int numOfReducers = 1;
-
-		if (args.length > 2) {
-			numOfReducers = Integer.parseInt(args[2]);
-		}
-
-		SimpleDateFormat sdf = new SimpleDateFormat("yyyy-MM-dd HH:mm:ss");
-		long start = System.currentTimeMillis();
-		LOG.info("DomainStatistics: starting at " + sdf.format(start));
-
-		Job job = new NutchJob(getConf(), "Domain statistics");
-
-		int mode = 0;
-		if (args[1].equals("host"))
-			mode = MODE_HOST;
-		else if (args[1].equals("domain"))
-			mode = MODE_DOMAIN;
-		else if (args[1].equals("suffix"))
-			mode = MODE_SUFFIX;
-		job.getConfiguration().setInt("domain.statistics.mode", mode);
-
-		DataStore<String, WebPage> store = StorageUtils.createDataStore(
-				job.getConfiguration(), String.class, WebPage.class);
-
-		Query<String, WebPage> query = store.newQuery();
-		query.setFields(WebPage._ALL_FIELDS);
-
-		GoraMapper.initMapperJob(job, query, store, Text.class, LongWritable.class,
-				DomainStatisticsMapper.class, null, true);
-
-		FileOutputFormat.setOutputPath(job, new Path(outputDir));
-
-		job.setOutputFormatClass(TextOutputFormat.class);
-		job.setMapOutputKeyClass(Text.class);
-		job.setMapOutputValueClass(LongWritable.class);
-		job.setOutputKeyClass(Text.class);
-		job.setOutputValueClass(LongWritable.class);
-
-		job.setReducerClass(DomainStatisticsReducer.class);
-		job.setCombinerClass(DomainStatisticsCombiner.class);
-		job.setNumReduceTasks(numOfReducers);
-
-		boolean success = job.waitForCompletion(true);
-
-		long end = System.currentTimeMillis();
-		LOG.info("DomainStatistics: finished at " + sdf.format(end)
-				+ ", elapsed: " + TimingUtil.elapsedTime(start, end));
-
-		if (!success)
-			return -1;
-		return 0;
-	}
-
-	public Configuration getConf() {
-		return conf;
-	}
-
-	public void setConf(Configuration conf) {
-		this.conf = conf;
-	}
-
-	public static class DomainStatisticsCombiner extends
-			Reducer<Text, LongWritable, Text, LongWritable> {
-
-		@Override
-		public void reduce(Text key, Iterable<LongWritable> values,
-				Context context) throws IOException, InterruptedException {
-
-			long total = 0;
-
-			for (LongWritable val : values)
-				total += val.get();
-
-			context.write(key, new LongWritable(total));
-		}
-
-	}
-
-	public static class DomainStatisticsReducer extends
-			Reducer<Text, LongWritable, LongWritable, Text> {
-
-		@Override
-		public void reduce(Text key, Iterable<LongWritable> values,
-				Context context) throws IOException, InterruptedException {
-
-			long total = 0;
-
-			for (LongWritable val : values)
-				total += val.get();
-
-			// invert output
-			context.write(new LongWritable(total), key);
-		}
-	}
-
-	public static class DomainStatisticsMapper extends
-			GoraMapper<String, WebPage, Text, LongWritable> {
-		LongWritable COUNT_1 = new LongWritable(1);
-
-		private int mode = 0;
-
-		public DomainStatisticsMapper() {
-		}
-
-		public void setup(Context context) {
-			mode = context.getConfiguration().getInt("domain.statistics.mode",
-					MODE_DOMAIN);
-		}
-
-		public void close() {
-		}
-
-		@Override
-		protected void map(
-				String key,
-				WebPage value,
-				org.apache.hadoop.mapreduce.Mapper<String, WebPage, Text, LongWritable>.Context context)
-				throws IOException, InterruptedException {
-			if (value.getStatus() == CrawlStatus.STATUS_FETCHED) {
-				try {
-					URL url = new URL(key.toString());
-					String out = null;
-					switch (mode) {
-					case MODE_HOST:
-						out = url.getHost();
-						break;
-					case MODE_DOMAIN:
-						out = URLUtil.getDomainName(url);
-						break;
-					case MODE_SUFFIX:
-						out = URLUtil.getDomainSuffix(url).getDomain();
-						break;
-					}
-					if (out.trim().equals("")) {
-						LOG.info("url : " + url);
-						context.getCounter(MyCounter.EMPTY_RESULT).increment(1);
-					}
-
-					context.write(new Text(out), COUNT_1);
-				} catch (Exception ex) {
-				}
-				context.getCounter(MyCounter.FETCHED).increment(1);
-				context.write(FETCHED_TEXT, COUNT_1);
-			} else {
-				context.getCounter(MyCounter.FETCHED).increment(1);
-				context.write(NOT_FETCHED_TEXT, COUNT_1);
-			}
-
-		}
-	}
-
-	public static void main(String[] args) throws Exception {
-		ToolRunner.run(NutchConfiguration.create(), new DomainStatistics(),
-				args);
-	}
-
-=======
 public class DomainStatistics
 extends MapReduceBase
 implements Tool, Mapper<Text, CrawlDatum, Text, LongWritable>,
@@ -403,5 +210,4 @@
     ToolRunner.run(NutchConfiguration.create(), new DomainStatistics(), args);
   }
   
->>>>>>> caa378ba
 }